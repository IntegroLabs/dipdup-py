database:
  kind: postgres
  host: db
  port: 5432
  user: ${POSTGRES_USER:-dipdup}
  password: ${POSTGRES_PASSWORD:-changeme}
  database: ${POSTGRES_DB:-dipdup}
  schema_name: tzcolors

hasura:
  url: http://hasura:8080
<<<<<<< HEAD
  admin_secret: changeme

contracts:
  tzcolors_minter:
    address: KT1FyaDqiMQWg7Exo7VUiXAgZbd2kCzo3d4s
    typename: tzcolors_minter
  tzcolors_auction:
    address: KT1CpeSQKdkhWi4pinYcseCFKmDhs5M74BkU
    typename: tzcolors_auction

datasources:
  tzkt_staging:
    kind: tzkt
    url: ${TZKT_URL:-https://staging.api.tzkt.io}

templates:

  tzcolors_auction:
    kind: operation
    datasource: <datasource>
    contracts:
      - <auction>
    handlers:
      - callback: on_create_auction
        pattern:
          - destination: <auction>
            entrypoint: create_auction
      - callback: on_bid
        pattern:
          - destination: <auction>
            entrypoint: bid
      - callback: on_withdraw
        pattern:
          - destination: <auction>
            entrypoint: withdraw

indexes:

  tzcolors_auction:
    template: tzcolors_auction
    values:
      datasource: tzkt_staging
      minter: tzcolors_minter
      auction: tzcolors_auction
=======
  admin_secret: ${ADMIN_SECRET:-changeme}
>>>>>>> 00a5eb71
<|MERGE_RESOLUTION|>--- conflicted
+++ resolved
@@ -9,51 +9,4 @@
 
 hasura:
   url: http://hasura:8080
-<<<<<<< HEAD
-  admin_secret: changeme
-
-contracts:
-  tzcolors_minter:
-    address: KT1FyaDqiMQWg7Exo7VUiXAgZbd2kCzo3d4s
-    typename: tzcolors_minter
-  tzcolors_auction:
-    address: KT1CpeSQKdkhWi4pinYcseCFKmDhs5M74BkU
-    typename: tzcolors_auction
-
-datasources:
-  tzkt_staging:
-    kind: tzkt
-    url: ${TZKT_URL:-https://staging.api.tzkt.io}
-
-templates:
-
-  tzcolors_auction:
-    kind: operation
-    datasource: <datasource>
-    contracts:
-      - <auction>
-    handlers:
-      - callback: on_create_auction
-        pattern:
-          - destination: <auction>
-            entrypoint: create_auction
-      - callback: on_bid
-        pattern:
-          - destination: <auction>
-            entrypoint: bid
-      - callback: on_withdraw
-        pattern:
-          - destination: <auction>
-            entrypoint: withdraw
-
-indexes:
-
-  tzcolors_auction:
-    template: tzcolors_auction
-    values:
-      datasource: tzkt_staging
-      minter: tzcolors_minter
-      auction: tzcolors_auction
-=======
-  admin_secret: ${ADMIN_SECRET:-changeme}
->>>>>>> 00a5eb71
+  admin_secret: ${ADMIN_SECRET:-changeme}