--- conflicted
+++ resolved
@@ -9,129 +9,4 @@
 
 hasura:
   url: http://hasura:8080
-<<<<<<< HEAD
-  admin_secret: changeme
-
-contracts:
-  kusd_dex_mainnet:
-    address: KT1CiSKXR68qYSxnbzjwvfeMCRburaSDonT2
-    typename: quipu_fa12
-  tzbtc_dex_mainnet:
-    address: KT1N1wwNPqT5jGhM91GQ2ae5uY8UzFaXHMJS
-    typename: quipu_fa12
-  kusd_token_mainnet:
-    address: KT1K9gCRgaLRFKTErYt1wVxA3Frb9FjasjTV
-    typename: fa12_token
-  tzbtc_token_mainnet:
-    address: KT1PWx2mnDueood7fEmfbBDKx1D9BAnnXitn
-    typename: fa12_token
-  hdao_dex_mainnet:
-    address: KT1V41fGzkdTJki4d11T1Rp9yPkCmDhB7jph
-    typename: quipu_fa2
-  hdao_token_mainnet:
-    address: KT1AFA2mwNUMNd4SsujE1YYp29vd8BZejyKW
-    typename: fa2_token
-
-datasources:
-  tzkt_staging_mainnet:
-    kind: tzkt
-    url: https://staging.api.tzkt.io
-
-templates:
-  quipuswap_fa12:
-    kind: operation
-    datasource: tzkt_staging_mainnet
-    contracts:
-      - <dex_contract>
-    handlers:
-      - callback: on_fa12_token_to_tez
-        pattern:
-          - destination: <dex_contract>
-            entrypoint: tokenToTezPayment
-          - destination: <token_contract>
-            entrypoint: transfer
-      - callback: on_fa12_tez_to_token
-        pattern:
-          - destination: <dex_contract>
-            entrypoint: tezToTokenPayment
-          - destination: <token_contract>
-            entrypoint: transfer
-      - callback: on_fa12_invest_liquidity
-        pattern:
-          - destination: <dex_contract>
-            entrypoint: investLiquidity
-          - destination: <token_contract>
-            entrypoint: transfer
-      - callback: on_fa12_divest_liquidity
-        pattern:
-          - destination: <dex_contract>
-            entrypoint: divestLiquidity
-          - destination: <token_contract>
-            entrypoint: transfer
-      - callback: on_fa12_withdraw_profit
-        pattern:
-          - destination: <dex_contract>
-            entrypoint: withdrawProfit
-
-  quipuswap_fa2:
-    kind: operation
-    datasource: tzkt_staging_mainnet
-    contracts:
-      - <dex_contract>
-    handlers:
-      - callback: on_fa2_token_to_tez
-        pattern:
-          - destination: <dex_contract>
-            entrypoint: tokenToTezPayment
-          - destination: <token_contract>
-            entrypoint: transfer
-      - callback: on_fa2_tez_to_token
-        pattern:
-          - destination: <dex_contract>
-            entrypoint: tezToTokenPayment
-          - destination: <token_contract>
-            entrypoint: transfer
-      - callback: on_fa20_invest_liquidity
-        pattern:
-          - destination: <dex_contract>
-            entrypoint: investLiquidity
-          - destination: <token_contract>
-            entrypoint: transfer
-      - callback: on_fa20_divest_liquidity
-        pattern:
-          - destination: <dex_contract>
-            entrypoint: divestLiquidity
-          - destination: <token_contract>
-            entrypoint: transfer
-      - callback: on_fa20_withdraw_profit
-        pattern:
-          - destination: <dex_contract>
-            entrypoint: withdrawProfit
-
-indexes:
-  kusd_mainnet:
-    template: quipuswap_fa12
-    values:
-      dex_contract: kusd_dex_mainnet
-      token_contract: kusd_token_mainnet
-      symbol: kUSD
-      decimals: 18
-
-  # tzbtc_mainnet:
-  #   template: quipuswap_fa12
-  #   values:
-  #     dex_contract: tzbtc_dex_mainnet
-  #     token_contract: tzbtc_token_mainnet
-  #     symbol: tzBTC
-  #     decimals: 8
-
-  hdao_mainnet:
-    template: quipuswap_fa2
-    values:
-      dex_contract: hdao_dex_mainnet
-      token_contract: hdao_token_mainnet
-      symbol: hDAO
-      decimals: 6
-=======
-  admin_secret: ${ADMIN_SECRET:-changeme}
->>>>>>> 00a5eb71
+  admin_secret: ${ADMIN_SECRET:-changeme}