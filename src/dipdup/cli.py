import asyncio
import logging
import os
from dataclasses import dataclass
from functools import wraps
from os.path import dirname, join

import click

from dipdup import __version__
from dipdup.config import DipDupConfig, LoggingConfig
from dipdup.dipdup import DipDup

_logger = logging.getLogger(__name__)


def click_async(fn):
    @wraps(fn)
    def wrapper(*args, **kwargs):
        return asyncio.run(fn(*args, **kwargs))

    return wrapper


@dataclass
class CLIContext:
    config: DipDupConfig
    logging_config: LoggingConfig


@click.group()
@click.version_option(__version__)
@click.option('--config', '-c', type=str, help='Path to dipdup YAML config', default='dipdup.yml')
@click.option('--logging-config', '-l', type=str, help='Path to logging YAML config', default='logging.yml')
@click.pass_context
@click_async
async def cli(ctx, config: str, logging_config: str):
    try:
        path = join(os.getcwd(), logging_config)
        _logging_config = LoggingConfig.load(path)
    except FileNotFoundError:
        path = join(dirname(__file__), 'configs', logging_config)
        _logging_config = LoggingConfig.load(path)

    _logging_config.apply()

    _logger.info('Loading config')
    _config = DipDupConfig.load(config)

    ctx.obj = CLIContext(
        config=_config,
        logging_config=_logging_config,
    )


@cli.command(help='Run existing dipdup project')
@click.pass_context
@click_async
async def run(ctx) -> None:
    config: DipDupConfig = ctx.obj.config
<<<<<<< HEAD

    url = config.database.connection_string
    models = f'{config.package}.models'
    async with tortoise_wrapper(url, models):
        _logger.info('Initializing database')

        connection_name, connection = next(iter(Tortoise._connections.items()))
        schema_sql = get_schema_sql(connection, False)

        if isinstance(config.database, PostgresDatabaseConfig) and config.database.schema_name:
            await Tortoise._connections['default'].execute_script("CREATE SCHEMA IF NOT EXISTS {}".format(config.database.schema_name))
            await Tortoise._connections['default'].execute_script("SET search_path TO {}".format(config.database.schema_name))

        # NOTE: Column order could differ in two generated schemas for the same models, drop commas and sort strings to eliminate this
        processed_schema_sql = '\n'.join(sorted(schema_sql.replace(',', '').split('\n'))).encode()
        schema_hash = hashlib.sha256(processed_schema_sql).hexdigest()

        try:
            schema_state = await State.get_or_none(index_type=IndexType.schema, index_name=connection_name)
        except OperationalError:
            schema_state = None

        if schema_state is None:
            await Tortoise.generate_schemas()
            schema_state = State(index_type=IndexType.schema, index_name=connection_name, hash=schema_hash)
            await schema_state.save()
        elif schema_state.hash != schema_hash:
            _logger.warning('Schema hash mismatch, reindexing')
            await reindex()

        await config.initialize()

        _logger.info('Fetching indexer state for dapp `%s`', config.package)
        datasources: Dict[TzktDatasourceConfig, TzktDatasource] = {}

        for index_name, index_config in config.indexes.items():
            assert not isinstance(index_config, IndexTemplateConfig)
            _logger.info('Processing index `%s`', index_name)
            if isinstance(index_config.datasource, TzktDatasourceConfig):
                if index_config.tzkt_config not in datasources:
                    datasources[index_config.tzkt_config] = TzktDatasource(index_config.tzkt_config.url)
                datasources[index_config.tzkt_config].add_index(index_name, index_config)
            else:
                raise NotImplementedError(f'Datasource `{index_config.datasource}` is not supported')

        _logger.info('Starting datasources')
        run_tasks = [asyncio.create_task(d.start()) for d in datasources.values()]

        if config.hasura:
            hasura_task = asyncio.create_task(configure_hasura(config))
            run_tasks.append(hasura_task)

        await asyncio.gather(*run_tasks)
=======
    dipdup = DipDup(config)
    await dipdup.run()
>>>>>>> 73e90e86


@cli.command(help='Initialize new dipdup project')
@click.pass_context
@click_async
async def init(ctx):
    config: DipDupConfig = ctx.obj.config
    dipdup = DipDup(config)
    await dipdup.init()<|MERGE_RESOLUTION|>--- conflicted
+++ resolved
@@ -58,64 +58,8 @@
 @click_async
 async def run(ctx) -> None:
     config: DipDupConfig = ctx.obj.config
-<<<<<<< HEAD
-
-    url = config.database.connection_string
-    models = f'{config.package}.models'
-    async with tortoise_wrapper(url, models):
-        _logger.info('Initializing database')
-
-        connection_name, connection = next(iter(Tortoise._connections.items()))
-        schema_sql = get_schema_sql(connection, False)
-
-        if isinstance(config.database, PostgresDatabaseConfig) and config.database.schema_name:
-            await Tortoise._connections['default'].execute_script("CREATE SCHEMA IF NOT EXISTS {}".format(config.database.schema_name))
-            await Tortoise._connections['default'].execute_script("SET search_path TO {}".format(config.database.schema_name))
-
-        # NOTE: Column order could differ in two generated schemas for the same models, drop commas and sort strings to eliminate this
-        processed_schema_sql = '\n'.join(sorted(schema_sql.replace(',', '').split('\n'))).encode()
-        schema_hash = hashlib.sha256(processed_schema_sql).hexdigest()
-
-        try:
-            schema_state = await State.get_or_none(index_type=IndexType.schema, index_name=connection_name)
-        except OperationalError:
-            schema_state = None
-
-        if schema_state is None:
-            await Tortoise.generate_schemas()
-            schema_state = State(index_type=IndexType.schema, index_name=connection_name, hash=schema_hash)
-            await schema_state.save()
-        elif schema_state.hash != schema_hash:
-            _logger.warning('Schema hash mismatch, reindexing')
-            await reindex()
-
-        await config.initialize()
-
-        _logger.info('Fetching indexer state for dapp `%s`', config.package)
-        datasources: Dict[TzktDatasourceConfig, TzktDatasource] = {}
-
-        for index_name, index_config in config.indexes.items():
-            assert not isinstance(index_config, IndexTemplateConfig)
-            _logger.info('Processing index `%s`', index_name)
-            if isinstance(index_config.datasource, TzktDatasourceConfig):
-                if index_config.tzkt_config not in datasources:
-                    datasources[index_config.tzkt_config] = TzktDatasource(index_config.tzkt_config.url)
-                datasources[index_config.tzkt_config].add_index(index_name, index_config)
-            else:
-                raise NotImplementedError(f'Datasource `{index_config.datasource}` is not supported')
-
-        _logger.info('Starting datasources')
-        run_tasks = [asyncio.create_task(d.start()) for d in datasources.values()]
-
-        if config.hasura:
-            hasura_task = asyncio.create_task(configure_hasura(config))
-            run_tasks.append(hasura_task)
-
-        await asyncio.gather(*run_tasks)
-=======
     dipdup = DipDup(config)
     await dipdup.run()
->>>>>>> 73e90e86
 
 
 @cli.command(help='Initialize new dipdup project')
